"""
Likelihoods for population inference
"""

import types

import numpy as np
from bilby.core.likelihood import Likelihood
from bilby.core.utils import logger
from bilby.hyper.model import Model

from .cupy_utils import CUPY_LOADED, to_numpy, xp


class HyperparameterLikelihood(Likelihood):
    """
    A likelihood for inferring hyperparameter posterior distributions with
    including selection effects.

    See Eq. (34) of https://arxiv.org/abs/1809.02293 for a definition.

    For the uncertainty calculation see the Appendix of
    `Golomb and Talbot <https://arxiv.org/abs/2106.15745>`_ and
    `Farr <https://arxiv.org/abs/1904.10879>`_.
    """

    def __init__(
        self,
        posteriors,
        hyper_prior,
        ln_evidences=None,
        max_samples=1e100,
        selection_function=lambda args: 1,
        conversion_function=lambda args: (args, None),
        cupy=True,
        maximum_uncertainty=xp.inf,
    ):
        """
        Parameters
        ----------
        posteriors: list
            An list of pandas data frames of samples sets of samples.
            Each set may have a different size.
            These can contain a `prior` column containing the original prior
            values.
        hyper_prior: `bilby.hyper.model.Model`
            The population model, this can alternatively be a function.
        ln_evidences: list, optional
            Log evidences for single runs to ensure proper normalisation
            of the hyperparameter likelihood. If not provided, the original
            evidences will be set to 0. This produces a Bayes factor between
            the sampling power_prior and the hyperparameterised model.
        selection_function: func
            Function which evaluates your population selection function.
        conversion_function: func
            Function which converts a dictionary of sampled parameter to a
            dictionary of parameters of the population model.
        max_samples: int, optional
            Maximum number of samples to use from each set.
        cupy: bool
            If True and a compatible CUDA environment is available,
            cupy will be used for performance.
            Note: this requires setting up your hyper_prior properly.
        maximum_uncertainty: float
            The maximum allowed uncertainty in the likelihood, default=inf.
            If the uncertainty is larger than this value a likelihood of -inf
            will be returned.
        """
        if cupy and not CUPY_LOADED:
            logger.warning("Cannot import cupy, falling back to numpy.")

        self.samples_per_posterior = max_samples
        self.data = self.resample_posteriors(posteriors, max_samples=max_samples)

        if isinstance(hyper_prior, types.FunctionType):
            hyper_prior = Model([hyper_prior])
        elif not (
            hasattr(hyper_prior, "parameters")
            and callable(getattr(hyper_prior, "prob"))
        ):
            raise AttributeError(
                "hyper_prior must either be a function, "
                "or a class with attribute 'parameters' and method 'prob'"
            )
        self.hyper_prior = hyper_prior
        Likelihood.__init__(self, hyper_prior.parameters)

        if "prior" in self.data:
            self.sampling_prior = self.data.pop("prior")
        else:
            logger.info("No prior values provided, defaulting to 1.")
            self.sampling_prior = 1

        if ln_evidences is not None:
            self.total_noise_evidence = np.sum(ln_evidences)
        else:
            self.total_noise_evidence = np.nan

        self.conversion_function = conversion_function
        self.selection_function = selection_function

        self.n_posteriors = len(posteriors)
<<<<<<< HEAD
        self.maximum_uncertainty = maximum_uncertainty
        self._max_variance = maximum_uncertainty**2
=======
        self._inf = np.nan_to_num(np.inf)
>>>>>>> 404bce76

    __doc__ += __init__.__doc__

    @property
    def maximum_uncertainty(self):
        return self._maximum_uncertainty

    @maximum_uncertainty.setter
    def maximum_uncertainty(self, value):
        self._maximum_uncertainty = value
        if value in [xp.inf, np.inf]:
            self._max_variance = value
        else:
            self._max_variance = value**2

    def log_likelihood_ratio(self):
        self.parameters, added_keys = self.conversion_function(self.parameters)
        self.hyper_prior.parameters.update(self.parameters)
        ln_bayes_factors, variances = self._compute_per_event_ln_bayes_factors()
        ln_l = xp.sum(ln_bayes_factors)
        variance = xp.sum(variances)
        if variance > self._max_variance:
            self._pop_added(added_keys)
            return -INF
        selection, selection_variance = self._get_selection_factor()
        variance += selection_variance
        if variance > self._max_variance:
            self._pop_added(added_keys)
            return -INF
        ln_l += selection
        self._pop_added(added_keys)
        if xp.isnan(ln_l):
            return -self._inf
        else:
            return float(xp.nan_to_num(ln_l))

    def noise_log_likelihood(self):
        return self.total_noise_evidence

    def log_likelihood(self):
        return self.noise_log_likelihood() + self.log_likelihood_ratio()

    def _pop_added(self, added_keys):
        if added_keys is not None:
            for key in added_keys:
                self.parameters.pop(key)

    def _compute_per_event_ln_bayes_factors(self, return_uncertainty=True):
        weights = self.hyper_prior.prob(self.data) / self.sampling_prior
        expectation = xp.mean(weights, axis=-1)
        if return_uncertainty:
            square_expectation = xp.mean(weights**2, axis=-1)
            variance = (square_expectation - expectation) ** 2 / (
                self.samples_per_posterior * square_expectation
            )
            return xp.log(expectation), variance
        else:
            return xp.log(expectation)

    def _get_selection_factor(self, return_uncertainty=True):
        selection, variance = self._selection_function_with_uncertainty()
        if return_uncertainty:
            return -self.n_posteriors * xp.log(selection), self.n_posteriors * variance
        else:
            return -self.n_posteriors * xp.log(selection)

    def _selection_function_with_uncertainty(self):
        result = self.selection_function(self.parameters)
        if isinstance(result, tuple):
            selection, variance = result
        else:
            selection = result
            variance = 0.0
        return selection, variance

    def generate_extra_statistics(self, sample):
        """
        Given an input sample, add extra statistics

        Adds the ln BF for each of the events in the data and the selection
        function

        Parameters
        ----------
        sample: dict
            Input sample to compute the extra things for.

        Returns
        -------
        sample: dict
            The input dict, modified in place.
        """
        self.parameters.update(sample.copy())
        self.parameters, added_keys = self.conversion_function(self.parameters)
        self.hyper_prior.parameters.update(self.parameters)
        ln_ls, variances = self._compute_per_event_ln_bayes_factors(
            return_uncertainty=True
        )
        for ii in range(self.n_posteriors):
            sample[f"ln_bf_{ii}"] = float(ln_ls[ii])
            sample[f"var_{ii}"] = float(variances[ii])
        selection, variance = self._selection_function_with_uncertainty()
        sample["selection"] = selection
        sample["selection_variance"] = variance
        if added_keys is not None:
            for key in added_keys:
                self.parameters.pop(key)
        return sample

    def generate_rate_posterior_sample(self):
        r"""
        Generate a sample from the posterior distribution for rate assuming a
        :math:`1 / R` prior.

        The likelihood evaluated is analytically marginalized over rate.
        However the rate dependent likelihood can be trivially written.

        .. math::
            p(R) = \Gamma(n=N, \text{scale}=\mathcal{V})

        Here :math:`\Gamma` is the Gamma distribution, :math:`N` is the number
        of events being analyzed and :math:`\mathcal{V}` is the total observed 4-volume.

        Returns
        -------
        rate: float
            A sample from the posterior distribution for rate.
        """
        from scipy.stats import gamma

        if hasattr(self.selection_function, "detection_efficiency") and hasattr(
            self.selection_function, "surveyed_hypervolume"
        ):
            efficiency, _ = self.selection_function.detection_efficiency(
                self.parameters
            )
            vt = efficiency * self.selection_function.surveyed_hypervolume(
                self.parameters
            )
        else:
            vt = self.selection_function(self.parameters)
        rate = gamma(a=self.n_posteriors).rvs() / vt
        return rate

    def resample_posteriors(self, posteriors, max_samples=1e300):
        """
        Convert list of pandas DataFrame object to dict of arrays.

        Parameters
        ----------
        posteriors: list
            List of pandas DataFrame objects.
        max_samples: int, opt
            Maximum number of samples to take from each posterior,
            default is length of shortest posterior chain.

        Returns
        -------
        data: dict
            Dictionary containing arrays of size (n_posteriors, max_samples)
            There is a key for each shared key in posteriors.
        """
        for posterior in posteriors:
            max_samples = min(len(posterior), max_samples)
        data = {key: [] for key in posteriors[0]}
        logger.debug(f"Downsampling to {max_samples} samples per posterior.")
        self.samples_per_posterior = max_samples
        for posterior in posteriors:
            temp = posterior.sample(self.samples_per_posterior)
            for key in data:
                data[key].append(temp[key])
        for key in data:
            data[key] = xp.array(data[key])
        return data

    def posterior_predictive_resample(self, samples, return_weights=False):
        """
        Resample the original single event posteriors to use the PPD from each
        of the other events as the prior.

        There may be something weird going on with rate.

        Parameters
        ----------
        samples: pd.DataFrame, dict, list
            The samples to do the weighting over, typically the posterior from
            some run.
        return_weights: bool, optional
            Whether to return the per-sample weights, default = False

        Returns
        -------
        new_samples: dict
            Dictionary containing the weighted posterior samples for each of
            the events.
        weights: array-like
            Weights to apply to the samples, only if return_weights == True.
        """
        import pandas as pd
        from tqdm.auto import tqdm

        if isinstance(samples, pd.DataFrame):
            samples = [dict(samples.iloc[ii]) for ii in range(len(samples))]
        elif isinstance(samples, dict):
            samples = [samples]
        weights = xp.zeros((self.n_posteriors, self.samples_per_posterior))
        event_weights = xp.zeros(self.n_posteriors)
        for sample in tqdm(samples):
            self.parameters.update(sample.copy())
            self.parameters, added_keys = self.conversion_function(self.parameters)
            new_weights = self.hyper_prior.prob(self.data) / self.sampling_prior
            event_weights += xp.mean(new_weights, axis=-1)
            new_weights = (new_weights.T / xp.sum(new_weights, axis=-1)).T
            weights += new_weights
            if added_keys is not None:
                for key in added_keys:
                    self.parameters.pop(key)
        weights = (weights.T / xp.sum(weights, axis=-1)).T
        new_idxs = xp.empty_like(weights, dtype=int)
        for ii in range(self.n_posteriors):
            new_idxs[ii] = xp.asarray(
                np.random.choice(
                    range(self.samples_per_posterior),
                    size=self.samples_per_posterior,
                    replace=True,
                    p=to_numpy(weights[ii]),
                )
            )
        new_samples = {
            key: xp.vstack(
                [self.data[key][ii, new_idxs[ii]] for ii in range(self.n_posteriors)]
            )
            for key in self.data
        }
        event_weights = list(event_weights)
        weight_string = " ".join([f"{float(weight):.1f}" for weight in event_weights])
        logger.info(f"Resampling done, sum of weights for events are {weight_string}")
        if return_weights:
            return new_samples, weights
        else:
            return new_samples


class RateLikelihood(HyperparameterLikelihood):
    """
    A likelihood for inferring hyperparameter posterior distributions
    and estimating rates with including selection effects.

    See Eq. (34) of https://arxiv.org/abs/1809.02293 for a definition.

    """

    __doc__ += HyperparameterLikelihood.__init__.__doc__

    def _get_selection_factor(self, return_uncertainty=True):
        selection, variance = self._selection_function_with_uncertainty()
        n_expected = selection * self.parameters["rate"]
        ln_l = -n_expected + self.n_posteriors * xp.log(self.parameters["rate"])
        if return_uncertainty:
            return ln_l, n_expected * variance
        else:
            return ln_l

    def generate_rate_posterior_sample(self):
        """
        Since the rate is a sampled parameter,
        this simply returns the current value of the rate parameter.
        """
        return self.parameters["rate"]<|MERGE_RESOLUTION|>--- conflicted
+++ resolved
@@ -100,12 +100,9 @@
         self.selection_function = selection_function
 
         self.n_posteriors = len(posteriors)
-<<<<<<< HEAD
         self.maximum_uncertainty = maximum_uncertainty
         self._max_variance = maximum_uncertainty**2
-=======
         self._inf = np.nan_to_num(np.inf)
->>>>>>> 404bce76
 
     __doc__ += __init__.__doc__
 
