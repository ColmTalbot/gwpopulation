<<<<<<< HEAD
from ..cupy_utils import xp
from ..utils import beta_dist, truncnorm, unnormalized_2d_gaussian
=======
"""
Implemented spin models
"""

from ..utils import beta_dist, truncnorm
>>>>>>> 1fcb2f66


def iid_spin(dataset, xi_spin, sigma_spin, amax, alpha_chi, beta_chi):
    r"""
    Independently and identically distributed spins.
    The magnitudes are assumed to follow a Beta distribution and the
    orientations are assumed to follow an isotropic + truncated half
    Gaussian mixture model.

    Parameters
    ----------
    dataset: dict
        Dictionary of numpy arrays containing 'a_1' and 'a_2'.
    xi_spin: float
        Fraction of black holes in preferentially aligned component.
    sigma_spin: float
        Width of preferentially aligned component.
    alpha_chi, beta_chi: float
        Parameters of Beta distribution for both black holes.
    amax: float
        Maximum black hole spin.
    """
    prior = iid_spin_orientation_gaussian_isotropic(
        dataset, xi_spin, sigma_spin
    ) * iid_spin_magnitude_beta(dataset, amax, alpha_chi, beta_chi)
    return prior


def iid_spin_magnitude_beta(dataset, amax=1, alpha_chi=1, beta_chi=1):
    """Independent and identically distributed beta distributions for both spin magnitudes.

    https://arxiv.org/abs/1805.06442 Eq. (10)
    https://docs.scipy.org/doc/scipy/reference/generated/scipy.stats.beta.html

    Parameters
    ----------
    dataset: dict
        Dictionary of numpy arrays containing 'a_1' and 'a_2'.
    alpha_chi, beta_chi: float
        Parameters of Beta distribution for both black holes.
    amax: float
        Maximum black hole spin.
    """
    return independent_spin_magnitude_beta(
        dataset, alpha_chi, alpha_chi, beta_chi, beta_chi, amax, amax
    )


def independent_spin_magnitude_beta(
    dataset, alpha_chi_1, alpha_chi_2, beta_chi_1, beta_chi_2, amax_1, amax_2
):
    """Independent beta distributions for both spin magnitudes.

    https://arxiv.org/abs/1805.06442 Eq. (10)
    https://docs.scipy.org/doc/scipy/reference/generated/scipy.stats.beta.html

    Parameters
    ----------
    dataset: dict
        Dictionary of numpy arrays containing 'a_1' and 'a_2'.
    alpha_chi_1, beta_chi_1: float
        Parameters of Beta distribution for more massive black hole.
    alpha_chi_2, beta_chi_2: float
        Parameters of Beta distribution for less massive black hole.
    amax_1, amax_2: float
        Maximum spin of the more/less massive black hole.
    """
    if alpha_chi_1 < 0 or beta_chi_1 < 0 or alpha_chi_2 < 0 or beta_chi_2 < 0:
        return 0
    prior = beta_dist(
        dataset["a_1"], alpha_chi_1, beta_chi_1, scale=amax_1
    ) * beta_dist(dataset["a_2"], alpha_chi_2, beta_chi_2, scale=amax_2)
    return prior


def iid_spin_orientation_gaussian_isotropic(dataset, xi_spin, sigma_spin):
    r"""A mixture model of spin orientations with isotropic and normally
    distributed components. The distribution of primary and secondary spin
    orientations are expected to be identical and independent.

    https://arxiv.org/abs/1704.08370 Eq. (4)

    .. math::
        p(z_1, z_2 | \xi, \sigma) =
        \frac{(1 - \xi)^2}{4}
        + \xi \prod_{i\in\{1, 2\}} \mathcal{N}(z_i; \mu=1, \sigma=\sigma, z_\min=-1, z_\max=1)

    Where :math:`\mathcal{N}` is the truncated normal distribution.

    Parameters
    ----------
    dataset: dict
        Dictionary of numpy arrays for 'cos_tilt_1' and 'cos_tilt_2'.
    xi_spin: float
        Fraction of black holes in preferentially aligned component (:math:`\xi`).
    sigma_spin: float
        Width of preferentially aligned component.
    """
    return independent_spin_orientation_gaussian_isotropic(
        dataset, xi_spin, sigma_spin, sigma_spin
    )


def independent_spin_orientation_gaussian_isotropic(dataset, xi_spin, sigma_1, sigma_2):
    r"""A mixture model of spin orientations with isotropic and normally
    distributed components.

    https://arxiv.org/abs/1704.08370 Eq. (4)

    .. math::
        p(z_1, z_2 | \xi, \sigma_1, \sigma_2) =
        \frac{(1 - \xi)^2}{4}
        + \xi \prod_{i\in\{1, 2\}} \mathcal{N}(z_i; \mu=1, \sigma=\sigma_i, z_\min=-1, z_\max=1)

    Where :math:`\mathcal{N}` is the truncated normal distribution.

    Parameters
    ----------
    dataset: dict
        Dictionary of numpy arrays for 'cos_tilt_1' and 'cos_tilt_2'.
    xi_spin: float
        Fraction of black holes in preferentially aligned component (:math:`\xi`).
    sigma_1: float
        Width of preferentially aligned component for the more
        massive black hole (:math:`\sigma_1`).
    sigma_2: float
        Width of preferentially aligned component for the less
        massive black hole (:math:`\sigma_2`).
    """
    prior = (1 - xi_spin) / 4 + xi_spin * truncnorm(
        dataset["cos_tilt_1"], 1, sigma_1, 1, -1
    ) * truncnorm(dataset["cos_tilt_2"], 1, sigma_2, 1, -1)
    return prior


def gaussian_chi_eff(dataset, mu_chi_eff, sigma_chi_eff):
    return truncnorm(
        dataset["chi_eff"], mu=mu_chi_eff, sigma=sigma_chi_eff, low=-1, high=1
    )


def gaussian_chi_p(dataset, mu_chi_p, sigma_chi_p):
    return truncnorm(dataset["chi_p"], mu=mu_chi_p, sigma=sigma_chi_p, low=0, high=1)


class GaussianChiEffChiP(object):
    def __init__(self):
        self.chi_eff = xp.linspace(-1, 1, 500)
        self.chi_p = xp.linspace(0, 1, 250)
        self.chi_eff_grid, self.chi_p_grid = xp.meshgrid(self.chi_eff, self.chi_p)

    def __call__(
        self, dataset, mu_chi_eff, sigma_chi_eff, mu_chi_p, sigma_chi_p, spin_covariance
    ):
        """
        A covariant Gaussian in effective aligned and precessing spins.

        See https://arxiv.org/abs/2001.06051, https://arxiv.org/abs/2010.14533

        Parameters
        ----------
        dataset: dict
            Dictionary of numpy arrays for 'chi_eff' and 'chi_p'.
        mu_chi_eff: float
            Mean of the chi effective distribution
        mu_chi_p: float
            Mean of the chi p distribution
        sigma_chi_eff: float
            Standard deviation of the chi effective distribution
        sigma_chi_p: float
            Standard deviation of the chi p distribution
        spin_covariance: float
            Covariance between the two parameters
        """
        if spin_covariance == 0:
            prob = gaussian_chi_eff(
                dataset=dataset,
                mu_chi_eff=mu_chi_eff,
                sigma_chi_eff=sigma_chi_eff,
            )
            prob *= gaussian_chi_p(
                dataset=dataset, mu_chi_p=mu_chi_p, sigma_chi_p=sigma_chi_p
            )
        else:
            prob = unnormalized_2d_gaussian(
                dataset["chi_eff"],
                dataset["chi_p"],
                mu_chi_eff,
                mu_chi_p,
                sigma_chi_eff,
                sigma_chi_p,
                spin_covariance,
            )
            normalization = self._normalization(
                mu_chi_eff=mu_chi_eff,
                sigma_chi_eff=sigma_chi_eff,
                mu_chi_p=mu_chi_p,
                sigma_chi_p=sigma_chi_p,
                spin_covariance=spin_covariance,
            )
            prob /= normalization
        return prob

    def _normalization(
        self, mu_chi_eff, sigma_chi_eff, mu_chi_p, sigma_chi_p, spin_covariance
    ):
        prob = unnormalized_2d_gaussian(
            self.chi_eff_grid,
            self.chi_p_grid,
            mu_chi_eff,
            mu_chi_p,
            sigma_chi_eff,
            sigma_chi_p,
            spin_covariance,
        )
        return xp.trapz(
            y=xp.trapz(y=prob, axis=-1, x=self.chi_eff), axis=-1, x=self.chi_p
        )<|MERGE_RESOLUTION|>--- conflicted
+++ resolved
@@ -1,13 +1,9 @@
-<<<<<<< HEAD
-from ..cupy_utils import xp
-from ..utils import beta_dist, truncnorm, unnormalized_2d_gaussian
-=======
 """
 Implemented spin models
 """
 
-from ..utils import beta_dist, truncnorm
->>>>>>> 1fcb2f66
+from ..cupy_utils import xp
+from ..utils import beta_dist, truncnorm, unnormalized_2d_gaussian
 
 
 def iid_spin(dataset, xi_spin, sigma_spin, amax, alpha_chi, beta_chi):
@@ -144,16 +140,91 @@
 
 
 def gaussian_chi_eff(dataset, mu_chi_eff, sigma_chi_eff):
+    r"""
+    A Gaussian in chi effective distribution
+
+    See https://arxiv.org/abs/2001.06051, https://arxiv.org/abs/2010.14533
+
+    .. math::
+        p(\chi_{\text{eff}}) = \mathcal{N}(\chi_{\text{eff}}; \mu=\mu_\chi, \sigma=\sigma_\chi, x_\min=-1, m_\max=1)
+
+    Where :math:`\mathcal{N}` is a truncated Gaussian.
+
+    Parameters
+    ----------
+    dataset: dict
+        Input data, must contain `chi_eff` (:math:`\chi_{\text{eff}}`)
+    mu_chi_eff: float
+        Mean of the distribution (:math:`\mu_\chi`)
+    sigma_chi_eff: float
+        Standard deviation of the distribution (:math:`\sigma_\chi`)
+
+    Returns
+    -------
+    array-like: The probability
+    """
     return truncnorm(
         dataset["chi_eff"], mu=mu_chi_eff, sigma=sigma_chi_eff, low=-1, high=1
     )
 
 
 def gaussian_chi_p(dataset, mu_chi_p, sigma_chi_p):
+    r"""
+    A Gaussian distribution in precessing effective spin (chi p)
+
+    See https://arxiv.org/abs/2001.06051, https://arxiv.org/abs/2010.14533
+
+    .. math::
+        p(\chi_p) = \mathcal{N}(\chi_p}; \mu=\mu_\chi, \sigma=\sigma_\chi, x_\min=0, m_\max=1)
+
+    Where :math:`\mathcal{N}` is a truncated Gaussian.
+
+    Parameters
+    ----------
+    dataset: dict
+        Input data, must contain `chi_eff` (:math:`\chi_p`)
+    mu_chi_p: float
+        Mean of the distribution (:math:`\mu_\chi`)
+    sigma_chi_p: float
+        Standard deviation of the distribution (:math:`\sigma_\chi`)
+
+    Returns
+    -------
+    array-like: The probability
+    """
     return truncnorm(dataset["chi_p"], mu=mu_chi_p, sigma=sigma_chi_p, low=0, high=1)
 
 
 class GaussianChiEffChiP(object):
+    r"""
+    A covariant Gaussian in effective aligned and precessing spins.
+
+    See https://arxiv.org/abs/2001.06051, https://arxiv.org/abs/2010.14533
+
+    The covariance matrix is given by:
+
+    .. math::
+        \Sigma = \begin{bmatrix}
+            \sigma^2_{\text{eff}} & \rho \sigma_{\text{eff}} \sigma_{p} \\
+            \rho \sigma_{\text{eff}} \sigma_{p} & \sigma^2_{p}
+        \end{bmatrix}
+
+    Parameters
+    ----------
+    dataset: dict
+        Dictionary of numpy arrays for 'chi_eff' and 'chi_p'.
+    mu_chi_eff: float
+        Mean of the chi effective distribution (:math:`\mu_{\text{eff}}`)
+    mu_chi_p: float
+        Mean of the chi p distribution (:math:`\mu_{p}`)
+    sigma_chi_eff: float
+        Standard deviation of the chi effective distribution (:math:`\sigma_{\text{eff}}`)
+    sigma_chi_p: float
+        Standard deviation of the chi p distribution (:math:`\sigma_{p}`)
+    spin_covariance: float
+        Covariance between the two parameters (:math:`\rho`)
+    """
+
     def __init__(self):
         self.chi_eff = xp.linspace(-1, 1, 500)
         self.chi_p = xp.linspace(0, 1, 250)
@@ -162,26 +233,6 @@
     def __call__(
         self, dataset, mu_chi_eff, sigma_chi_eff, mu_chi_p, sigma_chi_p, spin_covariance
     ):
-        """
-        A covariant Gaussian in effective aligned and precessing spins.
-
-        See https://arxiv.org/abs/2001.06051, https://arxiv.org/abs/2010.14533
-
-        Parameters
-        ----------
-        dataset: dict
-            Dictionary of numpy arrays for 'chi_eff' and 'chi_p'.
-        mu_chi_eff: float
-            Mean of the chi effective distribution
-        mu_chi_p: float
-            Mean of the chi p distribution
-        sigma_chi_eff: float
-            Standard deviation of the chi effective distribution
-        sigma_chi_p: float
-            Standard deviation of the chi p distribution
-        spin_covariance: float
-            Covariance between the two parameters
-        """
         if spin_covariance == 0:
             prob = gaussian_chi_eff(
                 dataset=dataset,
