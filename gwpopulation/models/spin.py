--- conflicted
+++ resolved
@@ -72,16 +72,11 @@
     amax_1, amax_2: float
         Maximum spin of the more/less massive black hole.
     """
-<<<<<<< HEAD
-    if alpha_chi_1 < 0 or beta_chi_1 < 0 or alpha_chi_2 < 0 or beta_chi_2 < 0:
-        return 0
 
     # modify spin distribution for NSs to avoid areas with no injections
     amax_1 = xp.where(dataset["mass_1"]<2.5, 0.4, amax_1)
     amax_2 = xp.where(dataset["mass_2"]<2.5, 0.4, amax_2)
 
-=======
->>>>>>> 45dddb8c
     prior = beta_dist(
         dataset["a_1"], alpha_chi_1, beta_chi_1, scale=amax_1
     ) * beta_dist(dataset["a_2"], alpha_chi_2, beta_chi_2, scale=amax_2)
