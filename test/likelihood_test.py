import unittest

import numpy as np
import pandas as pd

try:
    import cupy as xp
except ImportError:
    xp = np

from bilby.core.prior import PriorDict, Uniform

from gwpopulation.hyperpe import HyperparameterLikelihood, RateLikelihood


class Likelihoods(unittest.TestCase):
    def setUp(self):
        self.params = dict(a=1, b=1, c=1)
        self.model = lambda dataset, a, b, c: dataset["a"]
        one_data = pd.DataFrame({key: xp.ones(500) for key in self.params})
        self.data = [one_data] * 5
        self.ln_evidences = [0] * 5
        self.selection_function = lambda args: 2
        self.conversion_function = lambda args: (args, ["bar"])

    def tearDown(self):
        pass

    def test_hpe_likelihood_requires_posteriors(self):
        with self.assertRaises(TypeError):
            _ = HyperparameterLikelihood(hyper_prior=self.model)

    def test_hpe_likelihood_requires_hyper_prior(self):
        with self.assertRaises(TypeError):
            _ = HyperparameterLikelihood(posteriors=self.data)

    def test_likelihood_pass_sampling_prior_raises_error(self):
        with self.assertRaises(TypeError):
            _ = HyperparameterLikelihood(
                posteriors=self.data,
                hyper_prior=self.model,
                sampling_prior=lambda dataset: 5,
            )

    def test_prior_in_posteriors(self):
        for frame in self.data:
            frame["prior"] = 1
        like = HyperparameterLikelihood(posteriors=self.data, hyper_prior=self.model)
        self.assertTrue(
            xp.array_equal(like.sampling_prior, xp.ones_like(like.data["a"]))
        )

    def test_not_passing_prior(self):
        like = HyperparameterLikelihood(posteriors=self.data, hyper_prior=self.model)
        self.assertEqual(like.sampling_prior, 1)

    def test_hpe_likelihood_set_evidences(self):
        like = HyperparameterLikelihood(
            posteriors=self.data, hyper_prior=self.model, ln_evidences=self.ln_evidences
        )
        self.assertEqual(like.total_noise_evidence, 0)

    def test_hpe_likelihood_dont_set_evidences(self):
        like = HyperparameterLikelihood(posteriors=self.data, hyper_prior=self.model)
        self.assertTrue(xp.isnan(like.total_noise_evidence))

    def test_hpe_likelihood_set_conversion(self):
        like = HyperparameterLikelihood(
            posteriors=self.data,
            hyper_prior=self.model,
            conversion_function=self.conversion_function,
        )
        self.assertEqual(like.conversion_function("foo"), ("foo", ["bar"]))

    def test_hpe_likelihood_set_selection(self):
        like = HyperparameterLikelihood(
            posteriors=self.data,
            hyper_prior=self.model,
            selection_function=self.selection_function,
        )
        self.assertEqual(like.selection_function("foo"), 2.0)

    def test_hpe_likelihood_set_max_samples(self):
        like = HyperparameterLikelihood(
            posteriors=self.data, hyper_prior=self.model, max_samples=10
        )
        self.assertEqual(like.data["a"].shape, (5, 10))

    def test_hpe_likelihood_log_likelihood_ratio(self):
        like = HyperparameterLikelihood(posteriors=self.data, hyper_prior=self.model)
        like.parameters.update(self.params)
        self.assertEqual(like.log_likelihood_ratio(), 0.0)

    def test_hpe_likelihood_noise_likelihood_ratio(self):
        like = HyperparameterLikelihood(
            posteriors=self.data,
            hyper_prior=self.model,
            selection_function=self.selection_function,
            ln_evidences=self.ln_evidences,
        )
        like.parameters.update(self.params)
        self.assertEqual(like.noise_log_likelihood(), 0)

    def test_hpe_likelihood_log_likelihood_equal_ratio_zero_evidence(self):
        like = HyperparameterLikelihood(
            posteriors=self.data,
            hyper_prior=self.model,
            selection_function=self.selection_function,
            ln_evidences=self.ln_evidences,
        )
        like.parameters.update(self.params)
        self.assertEqual(like.log_likelihood_ratio(), like.log_likelihood())

    def test_hpe_likelihood_conversion_function_pops_parameters(self):
        like = HyperparameterLikelihood(
            posteriors=self.data,
            hyper_prior=self.model,
            conversion_function=self.conversion_function,
            selection_function=self.selection_function,
            ln_evidences=self.ln_evidences,
        )
        self.params["bar"] = None
        like.parameters.update(self.params)
        like.log_likelihood_ratio()
        self.assertFalse("bar" in like.parameters)

    def test_rate_likelihood_conversion_function_pops_parameters(self):
        like = RateLikelihood(
            posteriors=self.data,
            hyper_prior=self.model,
            conversion_function=self.conversion_function,
            selection_function=self.selection_function,
            ln_evidences=self.ln_evidences,
        )
        self.params["bar"] = None
        self.params["rate"] = 1
        like.parameters.update(self.params)
        like.log_likelihood_ratio()
        self.assertFalse("bar" in like.parameters)

    def test_rate_likelihood_requires_rate(self):
        like = RateLikelihood(
            posteriors=self.data,
            hyper_prior=self.model,
            selection_function=self.selection_function,
            ln_evidences=self.ln_evidences,
        )
        like.parameters.update(self.params)
        with self.assertRaises(KeyError):
            like.log_likelihood_ratio()

    def test_generate_extra_statistics(self):
        like = HyperparameterLikelihood(
            posteriors=self.data,
            hyper_prior=self.model,
            selection_function=self.selection_function,
            conversion_function=self.conversion_function,
            ln_evidences=self.ln_evidences,
        )
        self.params["bar"] = None
        new_params = like.generate_extra_statistics(sample=self.params.copy())
        expected = {
            "a": 1,
            "b": 1,
            "c": 1,
            "ln_bf_0": 0.0,
            "ln_bf_1": 0.0,
            "ln_bf_2": 0.0,
            "ln_bf_3": 0.0,
            "ln_bf_4": 0.0,
            "selection": 2.0,
            "bar": None,
        }
        self.assertDictEqual(expected, new_params)

<<<<<<< HEAD
    def test_generate_rate_posterior_sample(self):
=======
    def test_generate_rate_posterior_sample_returns_positive(self):
>>>>>>> 1fcb2f66
        like = HyperparameterLikelihood(
            posteriors=self.data,
            hyper_prior=self.model,
            selection_function=self.selection_function,
            ln_evidences=self.ln_evidences,
        )
        self.assertGreater(like.generate_rate_posterior_sample(), 0)

    def test_resampling_posteriors(self):
        priors = PriorDict(dict(a=Uniform(0, 2), b=Uniform(0, 2), c=Uniform(0, 2)))
        samples = priors.sample(100)
        like = HyperparameterLikelihood(
            posteriors=self.data,
            hyper_prior=self.model,
            selection_function=self.selection_function,
            ln_evidences=self.ln_evidences,
        )
        new_samples = like.posterior_predictive_resample(samples=samples)
        for key in new_samples:
            self.assertEqual(new_samples[key].shape, like.data[key].shape)<|MERGE_RESOLUTION|>--- conflicted
+++ resolved
@@ -173,11 +173,7 @@
         }
         self.assertDictEqual(expected, new_params)
 
-<<<<<<< HEAD
-    def test_generate_rate_posterior_sample(self):
-=======
     def test_generate_rate_posterior_sample_returns_positive(self):
->>>>>>> 1fcb2f66
         like = HyperparameterLikelihood(
             posteriors=self.data,
             hyper_prior=self.model,
