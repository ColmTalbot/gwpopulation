<<<<<<< HEAD
import unittest

from bilby.core.prior import Normal, PriorDict, Uniform
=======
import numpy as np
import pytest
from bilby.core.prior import PriorDict, Uniform
>>>>>>> 3db35c52

import gwpopulation
from gwpopulation.models import spin
from gwpopulation.utils import truncnorm

from . import TEST_BACKENDS

xp = np
N_TEST = 100


def tilt_prior():
    return PriorDict(dict(xi_spin=Uniform(0, 1), sigma_spin=Uniform(0, 4)))


def magnitude_prior():
    return PriorDict(
        dict(amax=Uniform(0.3, 1), alpha_chi=Uniform(1, 4), beta_chi=Uniform(1, 4))
    )


def tilt_test_data(xp):
    costilts = xp.linspace(-1, 1, 1000)
    dataset = dict(
        cos_tilt_1=xp.einsum("i,j->ij", costilts, xp.ones_like(costilts)),
        cos_tilt_2=xp.einsum("i,j->ji", costilts, xp.ones_like(costilts)),
    )
    return costilts, dataset


def magnitude_test_data(xp):
    a_array = xp.linspace(0, 1, 1000)
    dataset = dict(
        a_1=xp.einsum("i,j->ij", a_array, xp.ones_like(a_array)),
        a_2=xp.einsum("i,j->ji", a_array, xp.ones_like(a_array)),
    )
    return a_array, dataset


@pytest.mark.parametrize("backend", TEST_BACKENDS)
def test_spin_orientation_normalised(backend):
    gwpopulation.set_backend(backend)
    xp = gwpopulation.utils.xp
    norms = list()
    prior = tilt_prior()
    costilts, dataset = tilt_test_data(xp)
    for ii in range(N_TEST):
        parameters = prior.sample()
        temp = spin.iid_spin_orientation_gaussian_isotropic(dataset, **parameters)
        norms.append(float(xp.trapz(xp.trapz(temp, costilts), costilts)))
    assert float(np.max(np.abs(1 - np.asarray(norms)))) < 1e-5


@pytest.mark.parametrize("backend", TEST_BACKENDS)
def test_iid_matches_independent_tilts(backend):
    gwpopulation.set_backend(backend)
    xp = gwpopulation.utils.xp
    iid_params = dict(xi_spin=0.5, sigma_spin=0.5)
    ind_params = dict(xi_spin=0.5, sigma_1=0.5, sigma_2=0.5)
    _, dataset = tilt_test_data(xp)
    assert (
        xp.max(
            spin.iid_spin_orientation_gaussian_isotropic(dataset, **iid_params)
            - spin.independent_spin_orientation_gaussian_isotropic(
                dataset, **ind_params
            )
        )
        == 0
    )


@pytest.mark.parametrize("backend", TEST_BACKENDS)
def test_spin_magnitude_normalised(backend):
    gwpopulation.set_backend(backend)
    xp = gwpopulation.utils.xp
    prior = magnitude_prior()
    a_array, dataset = magnitude_test_data(xp)
    norms = list()
    for ii in range(N_TEST):
        parameters = prior.sample()
        temp = spin.iid_spin_magnitude_beta(dataset, **parameters)
        norms.append(xp.trapz(xp.trapz(temp, a_array), a_array))
    assert float(xp.max(xp.abs(1 - xp.asarray(norms)))) < 1e-2


@pytest.mark.parametrize("backend", TEST_BACKENDS)
def test_returns_zero_alpha_beta_less_zero(backend):
    gwpopulation.set_backend(backend)
    xp = gwpopulation.utils.xp
    prior = magnitude_prior()
    a_array, dataset = magnitude_test_data(xp)
    parameters = prior.sample()
    for key in ["alpha_chi", "beta_chi"]:
        parameters[key] = -1
        assert np.all(spin.iid_spin_magnitude_beta(dataset, **parameters) == 0)


@pytest.mark.parametrize("backend", TEST_BACKENDS)
def test_iid_matches_independent_magnitudes(backend):
    gwpopulation.set_backend(backend)
    xp = gwpopulation.utils.xp
    prior = magnitude_prior()
    a_array, dataset = magnitude_test_data(xp)
    iid_params = prior.sample()
    ind_params = dict()
    ind_params.update({key + "_1": iid_params[key] for key in iid_params})
    ind_params.update({key + "_2": iid_params[key] for key in iid_params})
    assert (
        float(
            xp.max(
                spin.iid_spin_magnitude_beta(dataset, **iid_params)
                - spin.independent_spin_magnitude_beta(dataset, **ind_params)
            )
        )
        < 1e-5
    )


@pytest.mark.parametrize("backend", TEST_BACKENDS)
def test_iid_matches_independent(backend):
    gwpopulation.set_backend(backend)
    xp = gwpopulation.utils.xp
    test_data = dict()
    costilts, new_data = tilt_test_data(xp)
    test_data.update(new_data)
    a_array, new_data = magnitude_test_data(xp)
    test_data.update(new_data)
    prior = magnitude_prior()
    prior.update(tilt_prior())
    params = prior.sample()
    mag_params = {key: params[key] for key in ["amax", "alpha_chi", "beta_chi"]}
    tilt_params = {key: params[key] for key in ["xi_spin", "sigma_spin"]}
    assert (
        float(
            xp.max(
                spin.iid_spin(test_data, **params)
                - spin.iid_spin_magnitude_beta(test_data, **mag_params)
                * spin.iid_spin_orientation_gaussian_isotropic(test_data, **tilt_params)
            )
        )
        < 1e-5
    )


@pytest.mark.parametrize("backend", TEST_BACKENDS)
def test_gaussian_chi_eff(backend):
    gwpopulation.set_backend(backend)
    xp = gwpopulation.utils.xp
    assert (
        float(
            xp.max(
                spin.gaussian_chi_eff(
                    dict(chi_eff=xp.linspace(-2, 2, 1001)),
                    mu_chi_eff=0.4,
                    sigma_chi_eff=0.1,
                )
                - truncnorm(xp.linspace(-2, 2, 1001), mu=0.4, sigma=0.1, low=-1, high=1)
            )
        )
        < 1e-5
    )


@pytest.mark.parametrize("backend", TEST_BACKENDS)
def test_gaussian_chi_p(backend):
    gwpopulation.set_backend(backend)
    xp = gwpopulation.utils.xp
    assert (
        float(
            xp.max(
                spin.gaussian_chi_p(
                    dict(chi_p=xp.linspace(-2, 2, 1001)), mu_chi_p=0.4, sigma_chi_p=0.1
                )
                - truncnorm(xp.linspace(-2, 2, 1001), mu=0.4, sigma=0.1, low=0, high=1)
            )
        )
        == 0
    )


@pytest.mark.parametrize("backend", TEST_BACKENDS)
def test_2d_gaussian_normalized(backend):
    gwpopulation.set_backend(backend)
    xp = gwpopulation.utils.xp
    model = spin.GaussianChiEffChiP()
    chi_eff, chi_p = xp.meshgrid(xp.linspace(-1, 1, 501), xp.linspace(0, 1, 300))
    parameters = dict(
        mu_chi_eff=0.1,
        mu_chi_p=0.3,
        sigma_chi_eff=0.6,
        sigma_chi_p=0.5,
        spin_covariance=0.9,
    )
    prob = model(dict(chi_eff=chi_eff, chi_p=chi_p), **parameters)
    assert (
        xp.max(
            xp.abs(
                xp.trapz(
                    xp.trapz(prob, xp.linspace(-1, 1, 501)), xp.linspace(0, 1, 300)
                )
                - 1
            )
        )
        < 1e-3
    )


@pytest.mark.parametrize("backend", TEST_BACKENDS)
def test_2d_gaussian_no_covariance_matches_independent(backend):
    gwpopulation.set_backend(backend)
    xp = gwpopulation.utils.xp
    model = spin.GaussianChiEffChiP()
    chi_eff, chi_p = xp.meshgrid(xp.linspace(-1, 1, 501), xp.linspace(0, 1, 300))
    data = dict(chi_eff=chi_eff, chi_p=chi_p)
    assert (
        xp.max(
            xp.abs(
                spin.gaussian_chi_eff(data, mu_chi_eff=0.6, sigma_chi_eff=0.2)
                * spin.gaussian_chi_p(data, mu_chi_p=0.4, sigma_chi_p=0.1)
                - model(
                    data,
                    mu_chi_eff=0.6,
                    mu_chi_p=0.4,
                    sigma_chi_eff=0.2,
                    sigma_chi_p=0.1,
                    spin_covariance=0.0,
                )
            )
        )
<<<<<<< HEAD


class TestSplineSpinMagnitude(unittest.TestCase):
    def setUp(self):
        self.a_array = xp.linspace(0, 1, 1000)
        self.test_data = dict(
            a_1=xp.einsum("i,j->ij", self.a_array, xp.ones_like(self.a_array)),
            a_2=xp.einsum("i,j->ji", self.a_array, xp.ones_like(self.a_array)),
        )
        self.n_nodes = 10
        self.prior = {f"a{i}": (1.2 + 0.2) / 10 * i - 0.2 for i in range(self.n_nodes)}
        self.prior.update({f"fa{i}": Uniform(0, 1) for i in range(self.n_nodes)})
        self.prior = PriorDict(self.prior)
        self.n_test = 100
        self.model = spin.SplineSpinMagnitudeIdentical(minimum=0, maximum=1, nodes=10)

    def tearDown(self):
        del self.test_data
        del self.prior
        del self.a_array
        del self.n_test

    def test_spin_magnitude_normalised(self):
        norms = list()
        for ii in range(self.n_test):
            parameters = self.prior.sample()
            temp = self.model(self.test_data, **parameters)
            norm = trapz(trapz(temp, self.a_array), self.a_array)
            norms.append(norm)
        self.assertAlmostEqual(float(xp.max(xp.abs(1 - xp.asarray(norms)))), 0, 1)

    def test_spin_magnitude_bounded(self):
        probabilities = []
        for ii in range(self.n_test):
            parameters = self.prior.sample()
            test_data = dict()
            test_data["a_1"] = xp.linspace(
                parameters[f"a{self.n_nodes-1}"] + 0.01,
                2 * parameters[f"a{self.n_nodes-1}"],
            )
            test_data["a_2"] = xp.linspace(
                2 * parameters[f"a0"], parameters[f"a0"] - 0.01
            )
            print(test_data)
            temp = self.model(test_data, **parameters)
            probabilities.append(xp.sum(temp))
        self.assertAlmostEqual(float(xp.max(xp.abs(probabilities))), 0.0)


class TestSplineSpinTilt(unittest.TestCase):
    def setUp(self):
        self.cos_tilt_array = xp.linspace(-1, 1, 1000)
        self.test_data = dict(
            cos_tilt_1=xp.einsum(
                "i,j->ij", self.cos_tilt_array, xp.ones_like(self.cos_tilt_array)
            ),
            cos_tilt_2=xp.einsum(
                "i,j->ji", self.cos_tilt_array, xp.ones_like(self.cos_tilt_array)
            ),
        )
        self.n_nodes = 10
        self.prior = {
            f"cos_tilt{i}": (1.4 + 1.2) / 10 * i - 1.2 for i in range(self.n_nodes)
        }
        self.prior.update({f"fcos_tilt{i}": Uniform(0, 1) for i in range(self.n_nodes)})
        self.prior = PriorDict(self.prior)
        self.n_test = 100
        self.model = spin.SplineSpinTiltIdentical(minimum=-1, maximum=1, nodes=10)

    def tearDown(self):
        del self.test_data
        del self.prior
        del self.cos_tilt_array
        del self.n_test

    def test_spin_tilt_normalised(self):
        norms = list()
        for ii in range(self.n_test):
            parameters = self.prior.sample()
            temp = self.model(self.test_data, **parameters)
            norm = trapz(trapz(temp, self.cos_tilt_array), self.cos_tilt_array)
            norms.append(norm)
        self.assertAlmostEqual(float(xp.max(xp.abs(1 - xp.asarray(norms)))), 0, 1)

    def test_spin_tilt_bounded(self):
        probabilities = []
        for ii in range(self.n_test):
            parameters = self.prior.sample()
            test_data = dict()
            test_data["cos_tilt_1"] = xp.linspace(
                parameters[f"cos_tilt{self.n_nodes-1}"],
                2 * parameters[f"cos_tilt{self.n_nodes-1}"],
            )
            test_data["cos_tilt_2"] = xp.linspace(
                2 * parameters[f"cos_tilt0"], parameters[f"cos_tilt0"]
            )
            temp = self.model(test_data, **parameters)
            probabilities.append(xp.sum(temp))
        self.assertAlmostEqual(float(xp.max(xp.abs(probabilities))), 0.0)
=======
        < 1e-3
    )
>>>>>>> 3db35c52
<|MERGE_RESOLUTION|>--- conflicted
+++ resolved
@@ -1,12 +1,8 @@
-<<<<<<< HEAD
-import unittest
-
-from bilby.core.prior import Normal, PriorDict, Uniform
-=======
 import numpy as np
 import pytest
-from bilby.core.prior import PriorDict, Uniform
->>>>>>> 3db35c52
+from itertools import product
+
+from bilby.core.prior import Normal , PriorDict, Uniform
 
 import gwpopulation
 from gwpopulation.models import spin
@@ -236,107 +232,69 @@
                 )
             )
         )
-<<<<<<< HEAD
-
-
-class TestSplineSpinMagnitude(unittest.TestCase):
-    def setUp(self):
-        self.a_array = xp.linspace(0, 1, 1000)
-        self.test_data = dict(
-            a_1=xp.einsum("i,j->ij", self.a_array, xp.ones_like(self.a_array)),
-            a_2=xp.einsum("i,j->ji", self.a_array, xp.ones_like(self.a_array)),
-        )
-        self.n_nodes = 10
-        self.prior = {f"a{i}": (1.2 + 0.2) / 10 * i - 0.2 for i in range(self.n_nodes)}
-        self.prior.update({f"fa{i}": Uniform(0, 1) for i in range(self.n_nodes)})
-        self.prior = PriorDict(self.prior)
-        self.n_test = 100
-        self.model = spin.SplineSpinMagnitudeIdentical(minimum=0, maximum=1, nodes=10)
-
-    def tearDown(self):
-        del self.test_data
-        del self.prior
-        del self.a_array
-        del self.n_test
-
-    def test_spin_magnitude_normalised(self):
-        norms = list()
-        for ii in range(self.n_test):
-            parameters = self.prior.sample()
-            temp = self.model(self.test_data, **parameters)
-            norm = trapz(trapz(temp, self.a_array), self.a_array)
-            norms.append(norm)
-        self.assertAlmostEqual(float(xp.max(xp.abs(1 - xp.asarray(norms)))), 0, 1)
-
-    def test_spin_magnitude_bounded(self):
-        probabilities = []
-        for ii in range(self.n_test):
-            parameters = self.prior.sample()
-            test_data = dict()
-            test_data["a_1"] = xp.linspace(
-                parameters[f"a{self.n_nodes-1}"] + 0.01,
-                2 * parameters[f"a{self.n_nodes-1}"],
-            )
-            test_data["a_2"] = xp.linspace(
-                2 * parameters[f"a0"], parameters[f"a0"] - 0.01
-            )
-            print(test_data)
-            temp = self.model(test_data, **parameters)
-            probabilities.append(xp.sum(temp))
-        self.assertAlmostEqual(float(xp.max(xp.abs(probabilities))), 0.0)
-
-
-class TestSplineSpinTilt(unittest.TestCase):
-    def setUp(self):
-        self.cos_tilt_array = xp.linspace(-1, 1, 1000)
-        self.test_data = dict(
-            cos_tilt_1=xp.einsum(
-                "i,j->ij", self.cos_tilt_array, xp.ones_like(self.cos_tilt_array)
-            ),
-            cos_tilt_2=xp.einsum(
-                "i,j->ji", self.cos_tilt_array, xp.ones_like(self.cos_tilt_array)
-            ),
-        )
-        self.n_nodes = 10
-        self.prior = {
-            f"cos_tilt{i}": (1.4 + 1.2) / 10 * i - 1.2 for i in range(self.n_nodes)
-        }
-        self.prior.update({f"fcos_tilt{i}": Uniform(0, 1) for i in range(self.n_nodes)})
-        self.prior = PriorDict(self.prior)
-        self.n_test = 100
-        self.model = spin.SplineSpinTiltIdentical(minimum=-1, maximum=1, nodes=10)
-
-    def tearDown(self):
-        del self.test_data
-        del self.prior
-        del self.cos_tilt_array
-        del self.n_test
-
-    def test_spin_tilt_normalised(self):
-        norms = list()
-        for ii in range(self.n_test):
-            parameters = self.prior.sample()
-            temp = self.model(self.test_data, **parameters)
-            norm = trapz(trapz(temp, self.cos_tilt_array), self.cos_tilt_array)
-            norms.append(norm)
-        self.assertAlmostEqual(float(xp.max(xp.abs(1 - xp.asarray(norms)))), 0, 1)
-
-    def test_spin_tilt_bounded(self):
-        probabilities = []
-        for ii in range(self.n_test):
-            parameters = self.prior.sample()
-            test_data = dict()
-            test_data["cos_tilt_1"] = xp.linspace(
-                parameters[f"cos_tilt{self.n_nodes-1}"],
-                2 * parameters[f"cos_tilt{self.n_nodes-1}"],
-            )
-            test_data["cos_tilt_2"] = xp.linspace(
-                2 * parameters[f"cos_tilt0"], parameters[f"cos_tilt0"]
-            )
-            temp = self.model(test_data, **parameters)
-            probabilities.append(xp.sum(temp))
-        self.assertAlmostEqual(float(xp.max(xp.abs(probabilities))), 0.0)
-=======
-        < 1e-3
-    )
->>>>>>> 3db35c52
+
+
+def _setup_spin_model(variable):
+    xp = gwpopulation.utils.xp
+    n_nodes = 10
+
+    if variable == "cos_tilt":
+        bounds = (-1, 1)
+        func = spin.SplineSpinTiltIdentical
+    elif variable == "a":
+        bounds = (0, 1)
+        func = spin.SplineSpinMagnitudeIdentical
+    variable = "cos_tilt"
+
+    model = func(minimum=bounds[0], maximum=bounds[1], nodes=n_nodes)
+
+    prior = {
+      f"{variable}{ii}": val * 1.2 for ii, val in
+      enumerate(np.linspace(bounds[0] - 0.2, bounds[1] + 0.2, n_nodes))
+    }
+    prior.update({f"f{variable}{i}": Uniform(0, 1) for i in range(n_nodes)})
+    prior = PriorDict(prior)
+    return prior, model
+
+
+@pytest.mark.parametrize("backend,variable", product(TEST_BACKENDS, ["cos_tilt", "a"]))
+def test_spin_model_normalised(backend, variable):
+    gwpopulation.set_backend(backend)
+    xp = gwpopulation.utils.xp
+    prior, model = _setup_spin_model(variable)
+
+    if variable == "cos_tilt":
+      x_array, test_data = tilt_test_data(xp)
+    elif variable == "a":
+      x_array, test_data = magnitude_test_data(xp)
+
+    norms = list()
+    for ii in range(N_TEST):
+        parameters = prior.sample()
+        temp = model(test_data, **parameters)
+        norm = xp.trapz(xp.trapz(temp, x_array), x_array)
+        norms.append(norm)
+    assert float(xp.max(xp.abs(1 - xp.asarray(norms)))) < 0.1
+
+
+@pytest.mark.parametrize("backend,variable", product(TEST_BACKENDS, ["cos_tilt", "a"]))
+def test_spin_model_bounded(backend, variable):
+    gwpopulation.set_backend(backend)
+    xp = gwpopulation.utils.xp
+    prior, model = _setup_spin_model(variable)
+
+    test_data = dict()
+    test_data[f"{variable}_1"] = xp.linspace(
+        parameters[f"cos_tilt{n_nodes-1}"],
+        2 * parameters[f"cos_tilt{n_nodes-1}"],
+    )
+    test_data[f"{variable}_2"] = xp.linspace(
+        2 * parameters[f"{variable}0"], parameters[f"{variable}0"]
+    )
+
+    probabilities = list()
+    for ii in range(N_TEST):
+        parameters = prior.sample()
+        temp = model(test_data, **parameters)
+        probabilities.append(xp.sum(temp))
+    assert float(xp.max(xp.abs(probabilities))) < 1e-8